--- conflicted
+++ resolved
@@ -1,9 +1,5 @@
 # -*- coding: utf-8 -*-
-<<<<<<< HEAD
 from fastapi import APIRouter, Request, HTTPException, Header, Depends
-=======
-from fastapi import APIRouter, Request, Depends
->>>>>>> 951da078
 from fastapi.responses import PlainTextResponse, StreamingResponse
 from pydantic import BaseModel
 from typing import Optional
@@ -20,7 +16,7 @@
 from app.mongodb_memory import add_to_conversation, get_conversation_context, get_user_chat_history, clear_user_chat_history
 from app.helpers import strip_markdown, preserve_markdown
 from app.langfuse_integration import langfuse_tracker
-from app.auth import get_current_user, verify_user_access, require_admin
+from app.auth import verify_user_access, require_admin
 from config import SYSTEM_PROMPT, MICROSOFT_CLIENT_ID, MICROSOFT_CLIENT_SECRET, MICROSOFT_TENANT
 from langchain_core.prompts import ChatPromptTemplate
 import time
@@ -766,43 +762,17 @@
     comment: str = None
 
 @router.post("/chat")
-<<<<<<< HEAD
 async def chat(request: Request, auth_user: dict = Depends(require_auth)):
     """Chat endpoint: returns full answer from vectorstore. PROTECTED - requires valid authentication."""
-=======
-async def chat(
-    request: Request,
-    current_user: dict = Depends(get_current_user)
-):
-    """Chat endpoint: returns full answer from vectorstore. Requires authentication."""
->>>>>>> 951da078
     data = await request.json()
     question = data.get("question", "")
     session_id = data.get("session_id", str(uuid.uuid4()))
-<<<<<<< HEAD
     
     # Use VERIFIED user info from auth token, NOT from request body
     user_id = auth_user["user_id"]
     user_name = auth_user["name"]
     user_email = auth_user["email"]
 
-=======
-    user_name = data.get("user_name")
-    user_email = data.get("user_email")
-    
-    # Validate that user_id in request matches authenticated user
-    if user_id and user_id != current_user["id"]:
-        from fastapi import HTTPException, status
-        raise HTTPException(
-            status_code=status.HTTP_403_FORBIDDEN,
-            detail="Cannot access another user's chat session"
-        )
-    
-    # Use authenticated user's ID if not provided in request
-    if not user_id:
-        user_id = current_user["id"]
-    
->>>>>>> 951da078
     # Use user_id if provided, otherwise fall back to session_id for backward compatibility
     conversation_id = user_id if user_id else session_id
 
@@ -967,40 +937,16 @@
 # ---------------- Streaming Chat Endpoint ----------------
 
 @router.post("/chat/stream")
-<<<<<<< HEAD
 async def chat_stream(request: Request, auth_user: dict = Depends(require_auth)):
     """Streaming chat endpoint. PROTECTED - requires valid authentication."""
-=======
-async def chat_stream(
-    request: Request,
-    current_user: dict = Depends(get_current_user)
-):
->>>>>>> 951da078
     data = await request.json()
     question = data.get("question", "")
     session_id = data.get("session_id", str(uuid.uuid4()))
-<<<<<<< HEAD
     
     # Use VERIFIED user info from auth token, NOT from request body
     user_id = auth_user["user_id"]
     user_name = auth_user["name"]
     user_email = auth_user["email"]
-=======
-    user_name = data.get("user_name")
-    user_email = data.get("user_email")
-    
-    # Validate that user_id in request matches authenticated user
-    if user_id and user_id != current_user["id"]:
-        from fastapi import HTTPException, status
-        raise HTTPException(
-            status_code=status.HTTP_403_FORBIDDEN,
-            detail="Cannot access another user's chat session"
-        )
-    
-    # Use authenticated user's ID if not provided in request
-    if not user_id:
-        user_id = current_user["id"]
->>>>>>> 951da078
 
     # Use user_id if provided, otherwise fall back to session_id for backward compatibility
     conversation_id = user_id if user_id else session_id
