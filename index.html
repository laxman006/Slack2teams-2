--- conflicted
+++ resolved
@@ -1337,13 +1337,7 @@
         if (isValid) {
           currentUser = user;
           updateUserInfo(user);
-<<<<<<< HEAD
           console.log('[AUTH] User authenticated, loading history for user.id:', user.id);
-          // Always load history, even if it fails
-          loadUserChatHistory(user.id).catch(error => {
-            console.error('[ERROR] Failed to load history, but continuing:', error);
-          }).finally(() => {
-=======
           
           // Always load history, even if it fails (but only if user.id exists)
           if (user.id) {
@@ -1354,7 +1348,6 @@
             });
           } else {
             console.warn('[WARNING] User ID is undefined, skipping history load');
->>>>>>> 224d54a4
             hideLoadingIndicator();
           }
         } else {
@@ -1368,10 +1361,7 @@
         // Still try to use the app with cached user
         currentUser = user;
         updateUserInfo(user);
-<<<<<<< HEAD
         console.log('[AUTH] Using cached user, loading history for user.id:', user.id);
-        loadUserChatHistory(user.id).catch(err => console.error('[ERROR] History load failed:', err));
-=======
         
         // Only load history if user.id exists
         if (user.id) {
@@ -1379,7 +1369,6 @@
         } else {
           console.warn('[WARNING] User ID is undefined, skipping history load');
         }
->>>>>>> 224d54a4
       });
     }
 
